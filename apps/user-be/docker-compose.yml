--- conflicted
+++ resolved
@@ -37,10 +37,6 @@
       - 3001:3001
     volumes:
       - .:/usr/src/app
-<<<<<<< HEAD
-      - node_modules:/usr/src/app/node_modules
-=======
->>>>>>> f9cd4efd
       - /usr/src/app/node_modules
     env_file:
       - .env
