{
  "name": "user-fe",
  "version": "0.1.0",
  "private": true,
  "scripts": {
    "dev": "next dev --turbopack",
    "build": "next build",
    "start": "next start",
    "lint": "next lint"
  },
  "dependencies": {
<<<<<<< HEAD
    "@emotion/react": "^11.14.0",
    "@emotion/styled": "^11.14.0",
    "@mui/material": "^6.4.2",
    "@radix-ui/react-slot": "^1.1.1",
    "@reduxjs/toolkit": "^2.5.1",
    "@shadcn/ui": "^0.0.4",
    "class-variance-authority": "^0.7.1",
    "clsx": "^2.1.1",
    "lucide-react": "^0.474.0",
    "next": "^15.1.7",
    "papaparse": "^5.5.2",
    "react": "^19.0.0",
    "react-dom": "^19.0.0",
    "react-redux": "^9.2.0",
    "tailwind-merge": "^3.0.1",
    "tailwind-variants": "^0.3.1",
    "tailwindcss-animate": "^1.0.7",
    "xlsx": "^0.18.5"
=======
    "@iconscout/react-unicons": "^2.2.4",
    "next": "15.1.7",
    "react": "^19.0.0",
    "react-dom": "^19.0.0",
    "user-fe": "file:"
>>>>>>> 522a7080
  },
  "devDependencies": {
    "@eslint/eslintrc": "^3",
    "@types/node": "^20",
    "@types/react": "^19",
    "@types/react-dom": "^19",
    "eslint": "^9",
    "eslint-config-next": "15.1.7",
    "postcss": "^8",
    "tailwindcss": "^3.4.1",
    "typescript": "^5"
  }
}<|MERGE_RESOLUTION|>--- conflicted
+++ resolved
@@ -9,32 +9,11 @@
     "lint": "next lint"
   },
   "dependencies": {
-<<<<<<< HEAD
-    "@emotion/react": "^11.14.0",
-    "@emotion/styled": "^11.14.0",
-    "@mui/material": "^6.4.2",
-    "@radix-ui/react-slot": "^1.1.1",
-    "@reduxjs/toolkit": "^2.5.1",
-    "@shadcn/ui": "^0.0.4",
-    "class-variance-authority": "^0.7.1",
-    "clsx": "^2.1.1",
-    "lucide-react": "^0.474.0",
-    "next": "^15.1.7",
-    "papaparse": "^5.5.2",
-    "react": "^19.0.0",
-    "react-dom": "^19.0.0",
-    "react-redux": "^9.2.0",
-    "tailwind-merge": "^3.0.1",
-    "tailwind-variants": "^0.3.1",
-    "tailwindcss-animate": "^1.0.7",
-    "xlsx": "^0.18.5"
-=======
     "@iconscout/react-unicons": "^2.2.4",
     "next": "15.1.7",
     "react": "^19.0.0",
     "react-dom": "^19.0.0",
     "user-fe": "file:"
->>>>>>> 522a7080
   },
   "devDependencies": {
     "@eslint/eslintrc": "^3",
