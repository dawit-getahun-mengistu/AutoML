version: "3.8"

services:
  db:
    image: postgis/postgis
    env_file:
      - .env
    healthcheck:
      test: ["CMD-SHELL", "pg_isready -U ${POSTGRES_USER} -d ${POSTGRES_DB}"]
      interval: 10s
      timeout: 5s
      retries: 5
    volumes:
      - inventory_dev_db_data:/var/lib/postgresql/data
    networks:
      - automl

  pgadmin4:
    image: dpage/pgadmin4
    ports:
      - 8001:80
    env_file:
      - .env
    volumes:
      - inventory_dev_pgadmin_data:/var/lib/pgadmin
    depends_on:
      db:
        condition: service_healthy
    networks:
      - automl

  rabbitmq:
    image: rabbitmq:management
    container_name: rabbitmq
    ports:
      - "5672:5672"
      - "15672:15672"
    healthcheck:
      test: ["CMD-SHELL", "rabbitmqctl status"]
      interval: 10s
      timeout: 5s
      retries: 5
    networks:
      - automl

  seaweedfs-s3:
    image: chrislusf/seaweedfs
    container_name: seaweedfs-s3
    ports:
      - "8333:8333"
    volumes:
      - ${SEAWEEDFS_CONFIG_PATH}:/etc/seaweedfs/config.json
    entrypoint: /bin/sh -c
    command: |
      "weed server -s3 -s3.config /etc/seaweedfs/config.json"
    restart: unless-stopped
    networks:
      - automl

  user-be:
    restart: always
    build:
      context: ./user-be
      dockerfile: Dockerfile
    image: ${USER_BE_IMAGE:-user-be:dev}
    ports:
      - 3001:3001
    volumes:
      - ./user-be:/usr/src/app
      - /usr/src/app/node_modules
    env_file:
      - .env
    environment:
      SEAWEED_ACCESS_KEY: "any"
      SEAWEED_SECRET_KEY: "any"
      SEAWEED_S3_ENDPOINT: "http://seaweedfs-s3:8333" # Use the service name
      AWS_EC2_METADATA_DISABLED: "true" # Disable AWS metadata checks
      AWS_SDK_LOAD_CONFIG: "false" # Disable AWS config file loading

    depends_on:
      db:
        condition: service_healthy
      pgadmin4:
        condition: service_started
      rabbitmq:
        condition: service_healthy
      seaweedfs-s3:
        condition: service_started
    networks:
      - automl

  user-fe:
    build:
      context: .
      dockerfile: user-fe/Dockerfile
<<<<<<< HEAD
    image: ${USER_BE_IMAGE:-user-fe:dev}
=======
    image: ${USER_FE_IMAGE:-user-fe:dev}
>>>>>>> 936077ab
    ports:
      - 3000:3000
    volumes:
      - ./user-fe:/usr/src/app
      - /usr/src/app/node_modules
    env_file:
      - .env
    environment:
      - PYTHONUNBUFFERED=0
    depends_on:
      db:
        condition: service_healthy
      pgadmin4:
        condition: service_started
      rabbitmq:
        condition: service_healthy
      seaweedfs-s3:
        condition: service_started
      user-be:
        condition: service_started

    networks:
      - automl

  data-profiling-node:
    build:
      context: ./data-profiling-node
      dockerfile: Dockerfile
    env_file:
      - .env
    restart: on-failure
    depends_on:
      rabbitmq:
        condition: service_healthy
      seaweedfs-s3:
        condition: service_started
    ports:
      - 8000:8000
    networks:
      - automl

networks:
  automl:

volumes:
  inventory_dev_db_data:
  inventory_dev_pgadmin_data:<|MERGE_RESOLUTION|>--- conflicted
+++ resolved
@@ -93,11 +93,7 @@
     build:
       context: .
       dockerfile: user-fe/Dockerfile
-<<<<<<< HEAD
-    image: ${USER_BE_IMAGE:-user-fe:dev}
-=======
     image: ${USER_FE_IMAGE:-user-fe:dev}
->>>>>>> 936077ab
     ports:
       - 3000:3000
     volumes:
